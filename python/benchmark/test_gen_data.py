# Copyright (c) 2007-2024 The scikit-learn developers. All rights reserved.
# Modifications copyright (c) 2024, NVIDIA CORPORATION. All rights reserved.
#
# Licensed under the Apache License, Version 2.0 (the "License");
# you may not use this file except in compliance with the License.
# You may obtain a copy of the License at
#
#     http://www.apache.org/licenses/LICENSE-2.0
#
# Unless required by applicable law or agreed to in writing, software
# distributed under the License is distributed on an "AS IS" BASIS,
# WITHOUT WARRANTIES OR CONDITIONS OF ANY KIND, either express or implied.
# See the License for the specific language governing permissions and
# limitations under the License.
#

import numpy as np
import pytest
from gen_data_distributed import (
    BlobsDataGen,
    ClassificationDataGen,
    LowRankMatrixDataGen,
    RegressionDataGen,
    SparseRegressionDataGen,
)
from pandas import DataFrame
from sklearn.utils._testing import (
    assert_allclose,
    assert_almost_equal,
    assert_array_almost_equal,
    assert_array_equal,
)

from benchmark.utils import WithSparkSession


@pytest.mark.parametrize("dtype", ["float32", "float64"])
def test_make_blobs(dtype: str) -> None:
    input_args = [
        "--num_rows",
        "50",
        "--num_cols",
        "2",
        "--dtype",
        dtype,
        "--output_dir",
        "temp",
        "--output_num_files",
        "3",
        "--cluster_std",
        "0.7",
        "--random_state",
        "0",
        "--include_labels",
        "true",
    ]
    data_gen = BlobsDataGen(input_args)
    args = data_gen.args
    assert args is not None
    with WithSparkSession(args.spark_confs, shutdown=(not args.no_shutdown)) as spark:
        df, _, centers = data_gen.gen_dataframe_and_meta(spark)
        assert df.rdd.getNumPartitions() == 3, "Unexpected number of partitions"
        pdf: DataFrame = df.toPandas()

        X = pdf.iloc[:, :-1].to_numpy()
        y = pdf.iloc[:, -1].to_numpy()

        assert X.dtype == np.dtype(dtype), "Unexpected dtype"
        assert X.shape == (50, 2), "X shape mismatch"
        assert y.shape == (50,), "y shape mismatch"
        assert centers.shape == (3, 2), "Centers shape mismatch"
        assert np.unique(y).shape == (3,), "Unexpected number of blobs"

        cluster_stds = [0.7] * 3
        for i, (ctr, std) in enumerate(zip(centers, cluster_stds)):
            assert_almost_equal((X[y == i] - ctr).std(), std, 1, "Unexpected std")


@pytest.mark.parametrize("dtype", ["float32", "float64"])
@pytest.mark.parametrize("use_gpu", ["True", "False"])
def test_make_low_rank_matrix(dtype: str, use_gpu: str) -> None:
    input_args = [
        "--num_rows",
        "50",
        "--num_cols",
        "20",
        "--dtype",
        dtype,
        "--output_dir",
        "temp",
        "--output_num_files",
        "2",
        "--effective_rank",
        "5",
        "--tail_strength",
        "0.01",
        "--random_state",
        "0",
        "--use_gpu",
        use_gpu,
    ]
    data_gen = LowRankMatrixDataGen(input_args)
    args = data_gen.args
    assert args is not None
    with WithSparkSession(args.spark_confs, shutdown=(not args.no_shutdown)) as spark:
        df, _ = data_gen.gen_dataframe(spark)
        assert df.rdd.getNumPartitions() == 2, "Unexpected number of partitions"
        pdf: DataFrame = df.toPandas()
        X = pdf.to_numpy()

        assert X.dtype == np.dtype(dtype), "Unexpected dtype"
        assert X.shape == (50, 20), "X shape mismatch"
        from numpy.linalg import svd

        _, s, _ = svd(X)
        assert sum(s) - 5 < 0.1, "X rank is not approximately 5"


@pytest.mark.parametrize("dtype", ["float32", "float64"])
@pytest.mark.parametrize("low_rank", [True, False])
@pytest.mark.parametrize("use_gpu", ["True", "False"])
@pytest.mark.parametrize("logistic_regression", ["True", "False"])
def test_make_regression(
    dtype: str, low_rank: bool, use_gpu: str, logistic_regression: str
) -> None:
    input_args = [
        "--num_rows",
        "100",
        "--num_cols",
        "10",
        "--dtype",
        dtype,
        "--output_dir",
        "temp",
        "--output_num_files",
        "3",
        "--n_informative",
        "3",
        "--bias",
        "0.0",
        "--noise",
        "1.0",
        "--random_state",
        "0",
        "--use_gpu",
        use_gpu,
        "--logistic_regression",
        logistic_regression,
    ]
    if low_rank:
        input_args.extend(("--effective_rank", "5"))
    data_gen = RegressionDataGen(input_args)
    args = data_gen.args
    assert args is not None
    with WithSparkSession(args.spark_confs, shutdown=(not args.no_shutdown)) as spark:
        df, _, c = data_gen.gen_dataframe_and_meta(spark)
        assert df.rdd.getNumPartitions() == 3, "Unexpected number of partitions"
        pdf: DataFrame = df.toPandas()
        X = pdf.iloc[:, :-1].to_numpy()
        y = pdf.iloc[:, -1].to_numpy()

        assert X.dtype == np.dtype(dtype), "Unexpected dtype"
        assert X.shape == (100, 10), "X shape mismatch"
        assert y.shape == (100,), "y shape mismatch"
        assert c.shape == (10,), "coef shape mismatch"
        assert sum(c != 0.0) == 3, "Unexpected number of informative features"

        if logistic_regression == "True":
            # Test that X is consist of only 0 or 1
            for n in y:
                assert n == 0 or n == 1
        else:
            # Test that y ~= np.dot(X, c) + bias + N(0, 1.0).
            assert_almost_equal(np.std(y - np.dot(X, c)), 1.0, decimal=1)


@pytest.mark.parametrize("dtype", ["float64"])
<<<<<<< HEAD
@pytest.mark.parametrize("use_gpu", ["True", "False"])
@pytest.mark.parametrize("redundant_cols", ["0", "2"])
@pytest.mark.parametrize("density_curve", ["None", "Linear", "Exponential"])
def test_make_sparse_regression(
    dtype: str, use_gpu: str, redundant_cols: str, density_curve: str
) -> None:
    input_args = [
        "--num_rows",
        "100",
        "--num_cols",
        "20",
        "--dtype",
        dtype,
        "--output_dir",
        "temp",
        "--output_num_files",
        "3",
        "--n_informative",
        "3",
        "--bias",
        "0.0",
        "--noise",
        "1.0",
        "--random_state",
        "0",
        "--use_gpu",
        use_gpu,
        "--density",
        "0.25",
        "--redundant_cols",
        redundant_cols,
        "--density_curve",
        density_curve,
    ]

    data_gen = SparseRegressionDataGen(input_args)
    args = data_gen.args
    assert args is not None
    with WithSparkSession(args.spark_confs, shutdown=(not args.no_shutdown)) as spark:
        df, _, c = data_gen.gen_dataframe_and_meta(spark)
        assert df.rdd.getNumPartitions() == 3, "Unexpected number of partitions"

        pdf: DataFrame = df.toPandas()
        X = pdf.iloc[:, 0].to_numpy()
        y = pdf.iloc[:, 1].to_numpy()

        total_cols = 20 + int(redundant_cols)
        assert len(X) == 100, "X row number mismatch"
        for sparseVec in X:
            # assert sparseVec.toArray().dtype == np.dtype(dtype), "Unexpected dtype"
            assert sparseVec.size == total_cols, "X col number mismatch"
        assert y.shape == (100,), "y shape mismatch"
        assert c.shape == (total_cols,), "coef shape mismatch"
        assert sum(c != 0.0) == 3, "Unexpected number of informative features"

        # Test that y ~= np.dot(X, c) + bias + N(0, 1.0).
        X_np = np.array([r.toArray() for r in X])
        assert_almost_equal(np.std(y - np.dot(X_np, c)), 1.0, decimal=1)

        # Check density match
        count = 0
        for row in X_np:
            for n in row:
                if n != 0.0:
                    count += 1

        total = 100 * total_cols

        # If there is no random shuffled redundant cols, we can check the total density
        if redundant_cols == "0" and density_curve == "None":
            assert count > total * 0.24 and count < total * 0.26


@pytest.mark.parametrize("dtype", ["float64"])
@pytest.mark.parametrize("use_gpu", ["True", "False"])
@pytest.mark.parametrize("redundant_cols", ["0", "2"])
def test_make_sparse_logistic_regression(
    dtype: str, use_gpu: str, redundant_cols: str
) -> None:
    input_args = [
        "--num_rows",
        "100",
        "--num_cols",
        "20",
        "--dtype",
        dtype,
        "--output_dir",
        "temp",
        "--output_num_files",
        "3",
        "--n_informative",
        "3",
        "--bias",
        "0.0",
        "--noise",
        "1.0",
        "--random_state",
        "0",
        "--use_gpu",
        use_gpu,
        "--density",
        "0.25",
        "--redundant_cols",
        redundant_cols,
        "--logistic_regression",
        "True",
    ]

    data_gen = SparseRegressionDataGen(input_args)
    args = data_gen.args
    assert args is not None
    with WithSparkSession(args.spark_confs, shutdown=(not args.no_shutdown)) as spark:
        df, _, c = data_gen.gen_dataframe_and_meta(spark)
        assert df.rdd.getNumPartitions() == 3, "Unexpected number of partitions"

        pdf: DataFrame = df.toPandas()
        X = pdf.iloc[:, 0].to_numpy()
        y = pdf.iloc[:, 1].to_numpy()

        total_cols = 20 + int(redundant_cols)
        assert len(X) == 100, "X row number mismatch"
        for sparseVec in X:
            # assert sparseVec.toArray().dtype == np.dtype(dtype), "Unexpected dtype"
            assert sparseVec.size == total_cols, "X col number mismatch"
        assert y.shape == (100,), "y shape mismatch"
        assert c.shape == (total_cols,), "coef shape mismatch"
        assert sum(c != 0.0) == 3, "Unexpected number of informative features"

        X_np = np.array([r.toArray() for r in X])

        # Check density match
        count = 0
        for row in X_np:
            for n in row:
                if n != 0.0:
                    count += 1

        total = 100 * total_cols

        # If there is no random shuffled redundant cols, we can check the total density
        if redundant_cols == "0":
            assert count > total * 0.24 and count < total * 0.26

        # Test that X is consist of only 0 or 1
        for n in y:
            assert n == 0 or n == 1


@pytest.mark.parametrize("dtype", ["float32", "float64"])
@pytest.mark.parametrize("low_rank", [True, False])
=======
>>>>>>> c16aa5f0
@pytest.mark.parametrize("use_gpu", ["True", "False"])
@pytest.mark.parametrize("redundant_cols", ["0", "2"])
@pytest.mark.parametrize("logistic_regression", ["True", "False"])
@pytest.mark.parametrize("density", ["0.25", "0.2"])
@pytest.mark.parametrize("rows, cols", [("100", "20"), ("1000", "100")])
def test_make_sparse_regression(
    dtype: str,
    use_gpu: str,
    redundant_cols: str,
    logistic_regression: str,
    density: str,
    rows: str,
    cols: str,
) -> None:

    input_args = [
        "--num_rows",
        rows,
        "--num_cols",
        cols,
        "--dtype",
        dtype,
        "--output_dir",
        "temp",
        "--output_num_files",
        "3",
        "--n_informative",
        "3",
        "--bias",
        "0.0",
        "--noise",
        "1.0",
        "--random_state",
        "0",
        "--use_gpu",
        use_gpu,
        "--density",
        density,
        "--redundant_cols",
        redundant_cols,
        "--logistic_regression",
        logistic_regression,
    ]

    row_num = int(rows)
    col_num = int(cols)

    data_gen = SparseRegressionDataGen(input_args)
    args = data_gen.args
    assert args is not None
    with WithSparkSession(args.spark_confs, shutdown=(not args.no_shutdown)) as spark:
        df, _, c = data_gen.gen_dataframe_and_meta(spark)
        assert df.rdd.getNumPartitions() == 3, "Unexpected number of partitions"

        pdf: DataFrame = df.toPandas()
        X = pdf.iloc[:, 0].to_numpy()
        y = pdf.iloc[:, 1].to_numpy()

        assert len(X) == row_num, "X row number mismatch"
        for sparseVec in X:
            # assert sparseVec.toArray().dtype == np.dtype(dtype), "Unexpected dtype"
            assert sparseVec.size == col_num, "X col number mismatch"
        assert y.shape == (row_num,), "y shape mismatch"
        assert c.shape == (col_num,), "coef shape mismatch"
        assert sum(c != 0.0) == 3, "Unexpected number of informative features"

        X_np = np.array([r.toArray() for r in X])

        if logistic_regression == "True":
            # Test that X consists of only 0 or 1
            for n in y:
                assert n == 0 or n == 1
        else:
            # Test that y ~= np.dot(X, c) + bias + N(0, 1.0).
            assert_almost_equal(np.std(y - np.dot(X_np, c)), 1.0, decimal=1)

        # Check density match
        count = 0
        for row in X_np:
            for n in row:
                if n != 0.0:
                    count += 1

        total = row_num * col_num

        # If there is no random shuffled redundant cols, we can check the total density
        density_num = float(density)
        if redundant_cols == "0":
            assert (
                count > total * density_num * 0.95
                and count < total * density_num * 1.05
            )


@pytest.mark.parametrize("dtype", ["float32", "float64"])
@pytest.mark.parametrize("num_rows", [2000, 2001])  # test uneven samples per cluster
@pytest.mark.parametrize(
    "n_informative, n_repeated, n_redundant", [(31, 0, 0), (28, 3, 0), (23, 3, 4)]
)
def test_make_classification(
    dtype: str, num_rows: int, n_informative: int, n_repeated: int, n_redundant: int
) -> None:
    input_args = [
        "--num_rows",
        str(num_rows),
        "--num_cols",
        "31",
        "--dtype",
        dtype,
        "--output_dir",
        "temp",
        "--output_num_files",
        "3",
        "--n_informative",
        str(n_informative),
        "--n_redundant",
        str(n_redundant),
        "--n_repeated",
        str(n_repeated),
        "--hypercube",
        "True",
        "--scale",
        "0.5",
        "--flip_y",
        "0",
        "--random_state",
        "0",
    ]
    data_gen = ClassificationDataGen(input_args)
    args = data_gen.args
    assert args is not None
    with WithSparkSession(args.spark_confs, shutdown=(not args.no_shutdown)) as spark:
        df, _ = data_gen.gen_dataframe(spark)
        assert df.rdd.getNumPartitions() == 3, "Unexpected number of partitions"
        pdf: DataFrame = df.toPandas()
        X = pdf.iloc[:, :-1].to_numpy()
        y = pdf.iloc[:, -1].to_numpy()

        assert X.dtype == np.dtype(dtype), "Unexpected dtype"
        assert X.shape == (num_rows, 31), "X shape mismatch"
        assert y.shape == (num_rows,), "y shape mismatch"
        assert np.unique(y).shape == (2,), "Unexpected number of classes"
        if num_rows == 2000:
            assert sum(y == 0) == 1000, "Unexpected number of samples in class 0"
            assert sum(y == 1) == 1000, "Unexpected number of samples in class 1"
        else:
            assert (
                abs(sum(y == 0) - sum(y == 1)) == 1
            ), "Unexpected number of samples per class"
        assert (
            np.unique(X, axis=0).shape[0] == num_rows
        ), "Unexpected number of unique rows"
        assert (
            np.unique(X, axis=1).shape[1] == 31 - n_repeated
        ), "Unexpected number of unique columns"
        assert (
            np.linalg.matrix_rank(X) == 31 - n_repeated - n_redundant
        ), "Unexpected matrix rank"<|MERGE_RESOLUTION|>--- conflicted
+++ resolved
@@ -175,159 +175,6 @@
 
 
 @pytest.mark.parametrize("dtype", ["float64"])
-<<<<<<< HEAD
-@pytest.mark.parametrize("use_gpu", ["True", "False"])
-@pytest.mark.parametrize("redundant_cols", ["0", "2"])
-@pytest.mark.parametrize("density_curve", ["None", "Linear", "Exponential"])
-def test_make_sparse_regression(
-    dtype: str, use_gpu: str, redundant_cols: str, density_curve: str
-) -> None:
-    input_args = [
-        "--num_rows",
-        "100",
-        "--num_cols",
-        "20",
-        "--dtype",
-        dtype,
-        "--output_dir",
-        "temp",
-        "--output_num_files",
-        "3",
-        "--n_informative",
-        "3",
-        "--bias",
-        "0.0",
-        "--noise",
-        "1.0",
-        "--random_state",
-        "0",
-        "--use_gpu",
-        use_gpu,
-        "--density",
-        "0.25",
-        "--redundant_cols",
-        redundant_cols,
-        "--density_curve",
-        density_curve,
-    ]
-
-    data_gen = SparseRegressionDataGen(input_args)
-    args = data_gen.args
-    assert args is not None
-    with WithSparkSession(args.spark_confs, shutdown=(not args.no_shutdown)) as spark:
-        df, _, c = data_gen.gen_dataframe_and_meta(spark)
-        assert df.rdd.getNumPartitions() == 3, "Unexpected number of partitions"
-
-        pdf: DataFrame = df.toPandas()
-        X = pdf.iloc[:, 0].to_numpy()
-        y = pdf.iloc[:, 1].to_numpy()
-
-        total_cols = 20 + int(redundant_cols)
-        assert len(X) == 100, "X row number mismatch"
-        for sparseVec in X:
-            # assert sparseVec.toArray().dtype == np.dtype(dtype), "Unexpected dtype"
-            assert sparseVec.size == total_cols, "X col number mismatch"
-        assert y.shape == (100,), "y shape mismatch"
-        assert c.shape == (total_cols,), "coef shape mismatch"
-        assert sum(c != 0.0) == 3, "Unexpected number of informative features"
-
-        # Test that y ~= np.dot(X, c) + bias + N(0, 1.0).
-        X_np = np.array([r.toArray() for r in X])
-        assert_almost_equal(np.std(y - np.dot(X_np, c)), 1.0, decimal=1)
-
-        # Check density match
-        count = 0
-        for row in X_np:
-            for n in row:
-                if n != 0.0:
-                    count += 1
-
-        total = 100 * total_cols
-
-        # If there is no random shuffled redundant cols, we can check the total density
-        if redundant_cols == "0" and density_curve == "None":
-            assert count > total * 0.24 and count < total * 0.26
-
-
-@pytest.mark.parametrize("dtype", ["float64"])
-@pytest.mark.parametrize("use_gpu", ["True", "False"])
-@pytest.mark.parametrize("redundant_cols", ["0", "2"])
-def test_make_sparse_logistic_regression(
-    dtype: str, use_gpu: str, redundant_cols: str
-) -> None:
-    input_args = [
-        "--num_rows",
-        "100",
-        "--num_cols",
-        "20",
-        "--dtype",
-        dtype,
-        "--output_dir",
-        "temp",
-        "--output_num_files",
-        "3",
-        "--n_informative",
-        "3",
-        "--bias",
-        "0.0",
-        "--noise",
-        "1.0",
-        "--random_state",
-        "0",
-        "--use_gpu",
-        use_gpu,
-        "--density",
-        "0.25",
-        "--redundant_cols",
-        redundant_cols,
-        "--logistic_regression",
-        "True",
-    ]
-
-    data_gen = SparseRegressionDataGen(input_args)
-    args = data_gen.args
-    assert args is not None
-    with WithSparkSession(args.spark_confs, shutdown=(not args.no_shutdown)) as spark:
-        df, _, c = data_gen.gen_dataframe_and_meta(spark)
-        assert df.rdd.getNumPartitions() == 3, "Unexpected number of partitions"
-
-        pdf: DataFrame = df.toPandas()
-        X = pdf.iloc[:, 0].to_numpy()
-        y = pdf.iloc[:, 1].to_numpy()
-
-        total_cols = 20 + int(redundant_cols)
-        assert len(X) == 100, "X row number mismatch"
-        for sparseVec in X:
-            # assert sparseVec.toArray().dtype == np.dtype(dtype), "Unexpected dtype"
-            assert sparseVec.size == total_cols, "X col number mismatch"
-        assert y.shape == (100,), "y shape mismatch"
-        assert c.shape == (total_cols,), "coef shape mismatch"
-        assert sum(c != 0.0) == 3, "Unexpected number of informative features"
-
-        X_np = np.array([r.toArray() for r in X])
-
-        # Check density match
-        count = 0
-        for row in X_np:
-            for n in row:
-                if n != 0.0:
-                    count += 1
-
-        total = 100 * total_cols
-
-        # If there is no random shuffled redundant cols, we can check the total density
-        if redundant_cols == "0":
-            assert count > total * 0.24 and count < total * 0.26
-
-        # Test that X is consist of only 0 or 1
-        for n in y:
-            assert n == 0 or n == 1
-
-
-@pytest.mark.parametrize("dtype", ["float32", "float64"])
-@pytest.mark.parametrize("low_rank", [True, False])
-=======
->>>>>>> c16aa5f0
 @pytest.mark.parametrize("use_gpu", ["True", "False"])
 @pytest.mark.parametrize("redundant_cols", ["0", "2"])
 @pytest.mark.parametrize("logistic_regression", ["True", "False"])
